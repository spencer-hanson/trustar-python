--- conflicted
+++ resolved
@@ -46,13 +46,8 @@
                         help='Max number of reports to submit (top-down order)')
     parser.add_argument('-o', '--output', required=False, dest='cef_output_file', default='trustar.cef',
                         help='Common Event Format (CEF) output log file, one event is generated per successful submission')
-<<<<<<< HEAD
-    parser.add_argument('-cn', '--casenum', required=True, dest='casenum_col', 
-                        help='Name of column to use as report case number')
-=======
-    parser.add_argument('-cn', '--CaseName', required=True, dest='casename_col', 
+    parser.add_argument('-cn', '--CaseName', required=True, dest='casename_col',
                         help='Name of column to use as report case name')
->>>>>>> 7aa1b091
 
     args = parser.parse_args()
 
@@ -99,11 +94,7 @@
                 current_title = str(df[key][report_num])
             if key == args.datetime_col:
                 current_datetime = str(df[key][report_num])
-<<<<<<< HEAD
-            if key == args.casenum_col:
-=======
             if key == args.casename_col:
->>>>>>> 7aa1b091
                 current_case = str(df[key][report_num])
 
         current_report['reportTitle'] = current_title
@@ -136,41 +127,31 @@
                     else:
                         num_submitted += 1
                         successful = True
-                      
-<<<<<<< HEAD
-                        print("Submitted report #%s-%s title %s as TruSTAR IR %s with case#: %s" % (num_submitted, attempts,
-=======
+
                         print("Submitted report #%s-%s title %s as TruSTAR IR %s with case name: %s" % (num_submitted, attempts,
->>>>>>> 7aa1b091
                                                                                          staged_report['reportTitle'],
                                                                                          response['reportId'],
                                                                                          staged_report['reportCase']))
-                        
-                        
+
+
                         print("URL: %s" % ts.get_report_url(response['reportId']))
 
                         # HTTP_USER_AGENT is the cs1 field
                         # example CEF output: CEF:version|vendor|product|device_version|signature|name|severity|cs1=(num_submitted) cs2=(report_url)
-                        
+
                         config = {'cef.version': '0.5', 'cef.vendor': 'TruSTAR',
                                   'cef.device_version': '2.0', 'cef.product': 'API',
                                   'cef': True, 'cef.file': args.cef_output_file}
                         environ = {'REMOTE_ADDR': '127.0.0.1', 'HTTP_HOST': '127.0.0.1',
-<<<<<<< HEAD
-                                    'HTTP_USER_AGENT': staged_report['reportCase']}
-                                   #'HTTP_USER_AGENT': staged_report['reportCase'].decode(encoding='UTF-8')}
-                                   
-=======
                                    #'HTTP_USER_AGENT': staged_report['reportCase'].decode(encoding='UTF-8')} --gives me the decode error
                                    'HTTP_USER_AGENT': staged_report['reportCase']}
->>>>>>> 7aa1b091
 
                         log_cef('SUBMISSION', 1, environ, config, signature="INFO",
                                 cs2=num_submitted,
                                 cs3=ts.get_report_url(response['reportId']))
 
                         #Static CEF message - alternative solution
-                        # CEFMessage ="CEF:0.5|TruSTAR|API|2.0|INFO|SUBMISSION|1|cs1=%s cs2=%s cs3=%s" 
+                        # CEFMessage ="CEF:0.5|TruSTAR|API|2.0|INFO|SUBMISSION|1|cs1=%s cs2=%s cs3=%s"
                         #%(staged_report['reportCase'],num_submitted,ts.get_report_url(response['reportId']))
 
                         # CHANGE CEF OUTPUT FILE LOCATION HERE:
