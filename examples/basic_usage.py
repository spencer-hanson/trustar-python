#!/usr/bin/env python

"""
Comprehensive script with various TruSTAR API usage examples
"""

from __future__ import print_function

import json

from trustar import TruStar

do_latest = True
do_correlated = True
<<<<<<< HEAD
do_query_indicator = False
do_comm_submissions = False
=======
do_query_indicator = True
do_comm_submissions = True
>>>>>>> 0ae4467d
do_enclave_submissions = True

query_indicators = "1.2.3.4,8.8.8.8,10.0.2.1,185.19.85.172,art-archiv.ru"
submit_indicators = "google.com,malware.exe"


def main():
    ts = TruStar(config_role="trustar")
    token = ts.get_token()
    if do_latest:
        print("Get Latest Reports")

        results = ts.get_latest_reports(token)

        for result in results:
            print("\t{}, {}, {}".format(result['id'], result['distributionType'], result['title']))
        print()

    if do_correlated:
        print("Querying Correlated Reports")
        results = ts.get_correlated_reports(token, query_indicators)
        print("{} report(s) correlated with indicators '{}': ".format(len(results), query_indicators))
        for result in results:
            print("\t%s" % result)
        print()

    if do_query_indicator:
        print("Querying correlated indicators with '{}' (first 100)".format(query_indicators))
        results = ts.query_indicator(token, query_indicators, "100")

        print("Correlated Incident Report indicators:")
        for indicator_type, indicator_list in list(results["indicators"].items()):
            print("\n%s:\n\t%s" % (indicator_type, "\n\t".join(['{}'.format(value) for value in indicator_list])))
        print()

        print("Correlated Open Source documents:")
        for os_url in list(results["openSourceCorrelations"]):
            print("\t%s" % (os_url))
        print()

        print("External Intelligence hits:")
        for exint_url in list(results["externalIntelligence"]):
            print("\t%s" % (exint_url))
        print()





    # Submit simple test report to community
    if do_comm_submissions:
        community_response = ts.submit_report(token, submit_indicators, "COMMUNITY API SUBMISSION TEST ")
        print("Community submission response: {0}".format(json.dumps(community_response)))
        if 'reportIndicators' in community_response:
            print("Extracted the following community indicators: {}".format(community_response['reportIndicators']))

    # Submit simple test report to your enclave
    if do_enclave_submissions:
        enclave_response = ts.submit_report(token, submit_indicators, "ENCLAVE API SUBMISSION TEST ", enclave=True)
        print("Enclave submission response: {0}".format(json.dumps(enclave_response)))

        if 'reportIndicators' in enclave_response:
            print("Extracted the following enclave indicators: {}".format(enclave_response['reportIndicators']))


if __name__ == '__main__':
    main()<|MERGE_RESOLUTION|>--- conflicted
+++ resolved
@@ -12,13 +12,8 @@
 
 do_latest = True
 do_correlated = True
-<<<<<<< HEAD
-do_query_indicator = False
-do_comm_submissions = False
-=======
 do_query_indicator = True
 do_comm_submissions = True
->>>>>>> 0ae4467d
 do_enclave_submissions = True
 
 query_indicators = "1.2.3.4,8.8.8.8,10.0.2.1,185.19.85.172,art-archiv.ru"
